#Copyright (C) 2011 Robert Lanfear and Brett Calcott
#
#This program is free software: you can redistribute it and/or modify it
#under the terms of the GNU General Public License as published by the
#Free Software Foundation, either version 3 of the License, or (at your
#option) any later version.
#
#This program is distributed in the hope that it will be useful, but
#WITHOUT ANY WARRANTY; without even the implied warranty of
#MERCHANTABILITY or FITNESS FOR A PARTICULAR PURPOSE.  See the GNU
#General Public License for more details. You should have received a copy
#of the GNU General Public License along with this program.  If not, see
#<http://www.gnu.org/licenses/>. PartitionFinder also includes the PhyML
#program and the PyParsing library both of which are protected by their
#own licenses and conditions, using PartitionFinder implies that you
#agree with those licences and conditions as well.

"""This is where everything comes together, and we do the analysis"""

import logging
log = logging.getLogger("analysis")

import os, shutil

from alignment import Alignment, SubsetAlignment
import phyml
import threadpool
import scheme
import subset
import util
import results
from phyml_models import get_model_difficulty

from util import PartitionFinderError
class AnalysisError(PartitionFinderError):
    pass

class Analysis(object):
    """Performs the analysis and collects the results"""
    def __init__(self, cfg, rpt, 
                 force_restart=False, 
                 save_phyml=False,
                 threads=-1):
        cfg.validate()

        self.cfg = cfg
        self.rpt = rpt
        self.threads = threads
        self.save_phyml = save_phyml
        self.results = results.AnalysisResults()

        log.info("Beginning Analysis")
        if force_restart:
            # Remove everything
            if os.path.exists(self.cfg.output_path):
                log.warning("Deleting all previous workings in '%s'", 
                            self.cfg.output_path)
                shutil.rmtree(self.cfg.output_path)
        else:
            # Just remove the schemes folder
            if os.path.exists(self.cfg.schemes_path):
                log.info("Removing Schemes in '%s' (they will be "
                         "recalculated from existing subset data)",
                         self.cfg.schemes_path)
                shutil.rmtree(self.cfg.schemes_path)

        #check for old analyses to see if we can use the old data
        self.cfg.check_for_old_config()

        # Make some folders for the analysis
        self.cfg.make_output_folders()
        self.make_alignment(cfg.alignment_path)

        self.make_tree(cfg.user_tree_topology_path)
        self.subsets_analysed_set = set() #a counter for user info
        self.subsets_analysed = 0 #a counter for user info
        self.total_subset_num = None
        self.schemes_analysed = 0 #a counter for user info
        self.total_scheme_num = None

    def analyse(self):
        self.do_analysis()
        self.results.finalise()
        self.report()
        return self.results

    def report(self):
        best = [
            ("Best scheme according to AIC", self.results.best_aic),
            ("Best scheme according to AICc", self.results.best_aicc),
            ("Best scheme according to BIC", self.results.best_bic),
        ]
        self.rpt.write_best_schemes(best)
        self.rpt.write_all_schemes(self.results)

    def make_alignment(self, source_alignment_path):
        # Make the alignment 
        self.alignment = Alignment()
        self.alignment.read(source_alignment_path)

        # We start by copying the alignment
        self.alignment_path = os.path.join(self.cfg.start_tree_path, 'source.phy')
        if os.path.exists(self.alignment_path):
            # Make sure it is the same
            old_align = Alignment()
            old_align.read(self.alignment_path)
            if not old_align.same_as(self.alignment):
                log.error("Alignment file has changed since previous run. "
                          "You need to use the force-restart option.")
                raise AnalysisError

        else:
            self.alignment.write(self.alignment_path)

    def make_tree(self, user_path):
        # Begin by making a filtered alignment, containing ONLY those columns
        # that are defined in the subsets
        subset_with_everything = subset.Subset(*list(self.cfg.partitions))
        self.filtered_alignment = SubsetAlignment(self.alignment, 
                                                  subset_with_everything)
        self.filtered_alignment_path = os.path.join(self.cfg.start_tree_path,
                                                    'filtered_source.phy')
        self.filtered_alignment.write(self.filtered_alignment_path)

        # Now we've written this alignment, we need to lock everything in
        # place, no more adding partitions, or changing them from now on.
        self.cfg.partitions.check_against_alignment(self.alignment)
        self.cfg.partitions.finalise()

        # We start by copying the alignment
        self.alignment_path = os.path.join(self.cfg.start_tree_path, 'source.phy')

        # Now check for the tree
        tree_path = phyml.make_tree_path(self.filtered_alignment_path)
        if not os.path.exists(tree_path):
            # If we have a user tree, then use that, otherwise, create a topology
            if user_path != None and user_path != "":
                # Copy it into the start tree folder
                log.info("Using user supplied topology at %s", user_path)
                topology_path = os.path.join(self.cfg.start_tree_path,
                                             'user_topology.phy')
                phyml.dupfile(user_path, topology_path)
            else:
                topology_path = phyml.make_topology(self.filtered_alignment_path, self.cfg.datatype)

            # Now estimate branch lengths
            if self.cfg.datatype == "DNA":
                tree_path = phyml.make_branch_lengths(self.filtered_alignment_path, topology_path)
            elif self.cfg.datatype == "protein":
                tree_path = phyml.make_branch_lengths_protein(self.filtered_alignment_path, topology_path)
                
        self.tree_path = tree_path
        log.info("Starting tree with branch lengths is here: %s", self.tree_path) 


    def analyse_subset(self, sub, models):
        """Analyse the subset using the models given
        This is the core place where everything comes together
        The results are placed into subset.result
        """

        log.debug("About to analyse %s using models %s", sub, ", ".join(list(models)))

        #keep people informed about what's going on
        #if we don't know the total subset number, we can usually get it like this
        if self.total_subset_num == None:
            self.total_subset_num = len(sub._cache)
        old_num_analysed = self.subsets_analysed
        self.subsets_analysed_set.add(sub.name)
        self.subsets_analysed = len(self.subsets_analysed_set)
        if self.subsets_analysed>old_num_analysed: #we've just analysed a subset we haven't seen yet
            percent_done = float(self.subsets_analysed)*100.0/float(self.total_subset_num)
            log.info("Analysing subset %d/%d: %.2f%s done" %(self.subsets_analysed,self.total_subset_num, percent_done, r"%"))

        subset_cache_path = os.path.join(self.cfg.subsets_path, sub.name + '.bin')
        # We might have already saved a bunch of results, try there first
        if not sub.results:
            log.debug("Reading in cached data from the subsets file")
            sub.read_cache(subset_cache_path)

        # First, see if we've already got the results loaded. Then we can
        # shortcut all the other checks
        models_done = set(sub.results.keys())
        log.debug("These models have already been done: %s", models_done)
        models_required = set(models)
        models_to_do = models_required - models_done
        log.debug("Which leaves these models still to analyse: %s", models_to_do)

        

        
        # Empty set means we're done
        if not models_to_do:
            log.debug("All models already done, so using just the cached results for subset %s", sub)
            #if models_done!=set(models): #redo model selection if we have different models
            sub.model_selection(self.cfg.model_selection, self.cfg.models)        
            return


        # Make an Alignment from the source, using this subset
        sub_alignment = SubsetAlignment(self.alignment, sub)
        sub_path = os.path.join(self.cfg.subsets_path, sub.name + '.phy')
        # Add it into the sub, so we keep it around
        sub.alignment_path = sub_path

        # Maybe it is there already?
        if os.path.exists(sub_path):
            log.debug("Found existing alignment file %s", sub_path)
            old_align = Alignment()
            old_align.read(sub_path)

            # It had better be the same!
            if not old_align.same_as(sub_alignment):
                log.error("It looks like you have changed one or more of the"
                        "data_blocks in the configuration file, "
                        "so the new subset alignments"
                        " don't match the ones stored for this analysis."
                        "You'll need to run the program with --force-restart")
                raise AnalysisError
        else:
            # We need to write it
            sub_alignment.write(sub_path)

        # Try and read in some previous analyses
        log.debug("Checking for old results in the phyml folder")
        self.parse_results(sub, models_to_do)
        if not models_to_do:
            #if models_done!=set(models): #redo model selection if we have different models
            sub.model_selection(self.cfg.model_selection, self.cfg.models)        
            return

        # What is left, we actually have to analyse...
        tasks = []

        #for efficiency, we rank the models by their difficulty - most difficult first
        difficulty = []        
        for m in models_to_do:
            difficulty.append(get_model_difficulty(m))
        
        #hat tip to http://scienceoss.com/sort-one-list-by-another-list/
        difficulty_and_m = zip(difficulty, models_to_do)
        difficulty_and_m.sort(reverse=True)
        sorted_difficulty, sorted_models_to_do = zip(*difficulty_and_m)
            
        log.debug("About to analyse these models, in this order: %s", sorted_models_to_do)
        for m in sorted_models_to_do:
<<<<<<< HEAD
=======
            
            a_path, out_path = phyml.make_analysis_path(self.cfg.phyml_path, sub.name, m)
>>>>>>> 1ec45dca
            tasks.append((phyml.analyse, 
                          (m, sub_path, self.tree_path, self.cfg.branchlengths)))

        if self.threads == 1:
            self.run_models_concurrent(tasks)
        else:
            self.run_models_threaded(tasks)

        # Now parse the models we've just done
        self.parse_results(sub, models_to_do)

        # This should be empty NOW!
        if models_to_do:
            log.error("Failed to run models %s; not sure why", 
                      ", ".join(list(models_to_do)))
            raise AnalysisError

        # Now we have analysed all models for this subset, we do model selection
        # but ONLY on the models specified in the cfg file.
        sub.model_selection(self.cfg.model_selection, self.cfg.models)        
        
        # If we made it to here, we should write out the new summary
        self.rpt.write_subset_summary(sub)
        # We also need to update this
        sub.write_cache(subset_cache_path)

    def parse_results(self, sub, models_to_do):
        """Read in the results and parse them"""
        models_done = []
        for m in list(models_to_do):
            # sub.alignment_path
            stats_path, tree_path = phyml.make_output_path(sub.alignment_path, m)
            if os.path.exists(stats_path):
                sub_output = open(stats_path, 'rb').read()
                # Annotate with the parameters of the model
                try:
                    result = phyml.parse(sub_output)
                    sub.add_model_result(m, result)
                    # Remove the current model from remaining ones
                    models_to_do.remove(m)
                    
                    # Just used for below
                    models_done.append(m)
                    if self.save_phyml:
                        pass
                    else:
                        os.remove(stats_path)
                        os.remove(tree_path)

                except phyml.PhymlError:
                    log.warning("Failed loading parse output from %s."
                              "Output maybe corrupted. I'll run it again.",
                              stats_path)

        if models_done:
            log.debug("Loaded analysis for %s, models %s", sub, ", ".join(models_done))

    def run_models_concurrent(self, tasks):
        for func, args in tasks:
            func(*args)

    def run_models_threaded(self, tasks):
        pool = threadpool.Pool(tasks, self.threads)
        pool.join()

    def analyse_scheme(self, sch, models):
        self.schemes_analysed = self.schemes_analysed + 1        
        log.info("Analysing scheme %d/%d" %(self.schemes_analysed, self.total_scheme_num))
        for sub in sch:
            self.analyse_subset(sub, models)
 
        # AIC needs the number of sequences 
        number_of_seq = len(self.alignment.species)
        result = scheme.SchemeResult(sch, number_of_seq, self.cfg.branchlengths)
        self.results.add_scheme_result(result)

        # TODO: should put all paths into config. Then reporter should decide
        # whether to create stuff
        fname = os.path.join(self.cfg.schemes_path, sch.name+'.txt')
        self.rpt.write_scheme_summary(result, open(fname, 'w'))

        return result
<|MERGE_RESOLUTION|>--- conflicted
+++ resolved
@@ -244,11 +244,7 @@
             
         log.debug("About to analyse these models, in this order: %s", sorted_models_to_do)
         for m in sorted_models_to_do:
-<<<<<<< HEAD
-=======
-            
             a_path, out_path = phyml.make_analysis_path(self.cfg.phyml_path, sub.name, m)
->>>>>>> 1ec45dca
             tasks.append((phyml.analyse, 
                           (m, sub_path, self.tree_path, self.cfg.branchlengths)))
 
