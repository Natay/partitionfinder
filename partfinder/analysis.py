--- conflicted
+++ resolved
@@ -269,7 +269,6 @@
         # get a whole list of subsets analysed in parallel
 
         # analyse bigger subsets first, for efficiency
-<<<<<<< HEAD
         all_subsets.sort(key = lambda x: 1.0/float(len(x.columns)))
 
         # chunk the list into blocks of ~1000 tasks 
@@ -284,51 +283,24 @@
         
         for subsets in subset_chunks:
             # prepare the list of tasks
-            tasks = []
+            # we might need to do this many tasks
+            max_tasks = len(subsets) * len(the_config.models)
+            tasks = [None] * max_tasks
+            cur_task = 0
             for sub in subsets:
                 if sub.is_done:
                     pass
                 elif sub.is_prepared:
-                    self.add_tasks_for_sub(tasks, sub)
+                    cur_task = self.add_tasks_for_sub(tasks, sub, cur_task)
                 else:
                     sub.prepare(the_config, self.alignment)
-                    self.add_tasks_for_sub(tasks, sub)
+                    cur_task = self.add_tasks_for_sub(tasks, sub, cur_task)
             if tasks:
                 # Now do the analysis
                 if self.threads == 1:
                     self.run_concurrent(tasks)
                 else:
                     self.run_threaded(tasks)
-=======
-        subsets.sort(key = lambda x: 1.0/float(len(x.columns)))
-
-        # we might need to do this many tasks
-        max_tasks = len(subsets) * len(the_config.models)
-
-        # prepare the list of tasks
-        tasks = [None] * max_tasks
-        cur_task = 0
-        for sub in subsets:
-            if sub.is_done:
-                pass
-            elif sub.is_prepared:
-                cur_task = self.add_tasks_for_sub(tasks, sub, cur_task)
-            else:
-                sub.prepare(the_config, self.alignment)
-                cur_task = self.add_tasks_for_sub(tasks, sub, cur_task)
-
-        print(len(tasks))
-        # clean the list
-        tasks = filter(None, tasks)
-        print(len(tasks))
-
-        if tasks:
-            # Now do the analysis
-            if self.threads == 1:
-                self.run_concurrent(tasks)
-            else:
-                self.run_threaded(tasks)
->>>>>>> 3c5bfd0f
 
         # Now see if we're done
         for sub in all_subsets:
