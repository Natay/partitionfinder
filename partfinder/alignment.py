"""Loading, Saving, Parsing Alignment Files

    See the phyml details here:
    http://www.atgc-montpellier.fr/phyml/usersguide.php?type=command
"""
import logging, shutil
log = logging.getLogger("alignment")

import os

from pyparsing import (
    Word, OneOrMore, alphas, nums, Suppress, Optional, Group, stringEnd,
    delimitedList, ParseException, line, lineno, col, LineStart, restOfLine,
    LineEnd, White, Literal, Combine, Or, MatchFirst)

# TODO: Should really detect which it is...
# alignment_format = 'fasta'
alignment_format = 'phy'

class AlignmentError(Exception):
    pass

class AlignmentParser(object):
    """Parses a fasta definition and returns species sequence tuples"""
    
    # I think this covers it...
    BASES = Word(alphas + "!*-")

    def __init__(self):
        self.sequences = {}
        self.seqlen = None

        # TODO: We should be able to read both of these...!
        if alignment_format == 'phy':
            self.root_parser = self.phylip_parser() + stringEnd
        elif alignment_format == 'fasta':
            self.root_parser = self.fasta_parser() + stringEnd

    def fasta_parser(self):
        # Some syntax that we need, but don't bother looking at
        GREATER = Literal(">")

        sequence_name = Suppress(LineStart() + GREATER) + restOfLine
        sequence_name.setParseAction(lambda toks: "".join(toks))
        sequence_bases = OneOrMore(self.BASES + Suppress(LineEnd()))
        sequence_bases.setParseAction(lambda toks: "".join(toks))

        # Any sequence is the name follow by the bases
        seq = Group(sequence_name("species") + sequence_bases("sequence"))
        sequences = OneOrMore(seq)
        # Main parser: one or more definitions 
        return sequences("sequences")

    def phylip_parser(self):

        INTEGER = Word(nums) 
        INTEGER.setParseAction(lambda x: int(x[0]))

        header = Group(INTEGER("species_count") +
                       INTEGER("sequence_length") + Suppress(restOfLine))

        sequence_name = Word(alphas + nums, max=100)

        # Take a copy and disallow line breaks in the bases
        bases = self.BASES.copy()
        bases.setWhitespaceChars(" \t")
        base_chain = OneOrMore(bases)

        base_chain.setParseAction(lambda x: ''.join(x))
        seq = Group(sequence_name("species") + base_chain("sequence")) + Suppress(LineEnd())
        sequences = OneOrMore(seq)
        return header("header") + sequences("sequences")

    def parse(self, s):
        try:
            defs = self.root_parser.parseString(s)
        except ParseException, p:
            log.error("Error in Alignment Parsing:" + str(p))
            raise AlignmentError

        # Not all formats have a heading, but if we have one do some checking
        if defs.header:
            if len(defs.sequences) != defs.header.species_count:
                log.error("Bad Alignment file: species count in header does not match" 
                " number of sequences in file, please check")
                raise AlignmentError

<<<<<<< HEAD
            if len(defs.sequences[0][1]) != defs.header.codon_count:
                log.error("Bad Alignment file: sequence length count in header does not match"
                " sequence length in file, please check")
=======
            if len(defs.sequences[0][1]) != defs.header.sequence_length:
                log.error("Bad Alignment file: codon count does not match")
>>>>>>> 80db5b30
                raise AlignmentError

        # Don't make a dictionary yet, as we want to check it for repeats
        return [(x.species, x.sequence) for x in defs.sequences]

# Stateless singleton parser
the_parser = AlignmentParser()
def parse(s):
    return the_parser.parse(s)

class Alignment(object):
    def __init__(self):
        self.species = {}
        self.sequence_len = 0

    def __str__(self):
        return "Alignment(%s species, %s codons)" % self.species, self.sequence_len

    def same_as(self, other):
        return self.sequence_len == other.sequence_len and self.species == other.species

    def from_parser_output(self, defs):
        """A series of species / sequences tuples
        e.g def = ("dog", "GATC"), ("cat", "GATT")
        """
        species = {}
        sequence_len = None
        for spec, seq in defs: 
            # log.debug("Found Sequence for %s: %s...", spec, seq[:20])
            if spec in species:
                log.error("Repeated species name '%s' is repeated "
                          "in alignment", spec)
                raise AlignmentError 

            # Assign it
            species[spec] = seq

            if sequence_len is None:
                sequence_len = len(seq)
            else:
                if len(seq) != sequence_len:
                    log.error("Sequence length of %s "
                              "differs from previous sequences", spec)
                    raise AlignmentError
        log.debug("Found %d species with sequence length %d", 
                  len(species), sequence_len)

        # Overwrite these
        self.species = species
        self.sequence_len = sequence_len

    def read(self, pth):
        if not os.path.exists(pth):
            log.error("Cannot find sequence file '%s'", pth)
            raise AlignmentError

        log.debug("Reading alignment file '%s'", pth)
        text = open(pth, 'r').read()
        self.from_parser_output(the_parser.parse(text))

    def write(self, pth):
        if alignment_format == 'phy':
            self.write_phylip(pth)
        elif alignment_format is 'fasta':
            self.write_fasta(pth)
        else:
            log.error("Undefined Alignment Format")
            raise AlignmentError

    def write_fasta(self, pth):
        fd = open(pth, 'w')
        log.debug("Writing fasta file '%s'", pth)
        for species, sequence in self.species.iteritems():
            fd.write(">%s\n" % species)
            fd.write("%s\n" % sequence)

    def write_phylip(self, pth):
        fd = open(pth, 'w')
        log.debug("Writing phylip file '%s'", pth)

        species_count = len(self.species)
        sequence_len = len(iter(self.species.itervalues()).next())

        fd.write("%d %d\n" % (species_count, sequence_len))
        for species, sequence in self.species.iteritems():
            # Species is max 10 long, clip it and fill with spaces
            shortened = species[:9].ljust(10, ' ')
            fd.write(shortened)
            fd.write(sequence)
            fd.write("\n")

class SubsetAlignment(Alignment):
    """Created an alignment based on some others and a subset definition"""
    def __init__(self, source, subset):
        """create an alignment for this subset"""
        Alignment.__init__(self)

        # Pull out the columns we need
        for species_name, old_sequence in source.species.iteritems():
            new_sequence = ''.join([old_sequence[i] for i in subset.columns])
            self.species[species_name] = new_sequence

        if not self.species:
            log.error("No species found in %s", self)
            raise AlignmentError

        self.sequence_len = len(self.species.itervalues().next())

class TestAlignment(Alignment):
    """Good for testing stuff"""
    def __init__(self, text):
        Alignment.__init__(self)
        self.from_parser_output(the_parser.parse(text))
<|MERGE_RESOLUTION|>--- conflicted
+++ resolved
@@ -85,14 +85,9 @@
                 " number of sequences in file, please check")
                 raise AlignmentError
 
-<<<<<<< HEAD
             if len(defs.sequences[0][1]) != defs.header.codon_count:
                 log.error("Bad Alignment file: sequence length count in header does not match"
                 " sequence length in file, please check")
-=======
-            if len(defs.sequences[0][1]) != defs.header.sequence_length:
-                log.error("Bad Alignment file: codon count does not match")
->>>>>>> 80db5b30
                 raise AlignmentError
 
         # Don't make a dictionary yet, as we want to check it for repeats
