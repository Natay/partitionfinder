# Copyright (C) 2012 Robert Lanfear and Brett Calcott
#
#This program is free software: you can redistribute it and/or modify it
#under the terms of the GNU General Public License as published by the
#Free Software Foundation, either version 3 of the License, or (at your
#option) any later version.
#
#This program is distributed in the hope that it will be useful, but
#WITHOUT ANY WARRANTY; without even the implied warranty of
#MERCHANTABILITY or FITNESS FOR A PARTICULAR PURPOSE.  See the GNU
#General Public License for more details. You should have received a copy
#of the GNU General Public License along with this program.  If not, see
#<http://www.gnu.org/licenses/>. PartitionFinder also includes the PhyML
#program, the RAxML program, the PyParsing library, and the python-cluster library
#all of which are protected by their own licenses and conditions, using
#PartitionFinder implies that you agree with those licences and conditions as well.


import logging
log = logging.getLogger("method")

import os
import math
import scheme
import algorithm
import submodels
import subset
from analysis import Analysis, AnalysisError
import neighbour
import kmeans
import raxml
import phyml
from subset_ops import split_subset

class UserAnalysis(Analysis):

    def do_analysis(self):
        log.info("Performing User analysis")
        current_schemes = self.cfg.user_schemes
        scheme_count = len(current_schemes)
        subset_count = len(self.cfg.user_subsets)

        self.cfg.progress.begin(scheme_count, subset_count)
        if scheme_count > 0:
            for s in current_schemes:
                res = self.analyse_scheme(s)

                # Write out the scheme
                self.cfg.reporter.write_scheme_summary(s, res)
        else:
            log.error("Search set to 'user', but no user schemes detected in .cfg file. Please check.")
            raise AnalysisError

        self.cfg.progress.end()
        self.cfg.reporter.write_best_scheme(self.results)


class StrictClusteringAnalysis(Analysis):
    """
    This analysis uses model parameters to guess at similar partitions, then
    just joins them together this is much less accurate than other methods, but
    a LOT quicker - it runs in order N time (where N is the number of initial
    datablocks), whereas the greedy algorithm is still N squared.
    """

    def do_analysis(self):
        log.info("Performing strict clustering analysis")

        partnum = len(self.cfg.user_subsets)
        subset_count = 2 * partnum - 1
        scheme_count = partnum
        self.cfg.progress.begin(scheme_count, subset_count)

        # Start with the most partitioned scheme
        start_description = range(partnum)
        start_scheme = scheme.create_scheme(
            self.cfg, "start_scheme", start_description)

        # Analyse our first scheme
        log.info("Analysing starting scheme (scheme %s)" % start_scheme.name)
        self.analyse_scheme(start_scheme)

        # Current scheme number
        cur_s = 2

        # Now we try out all clusterings of the first scheme, to see if we can
        # find a better one
        while True:
            log.info("***Strict clustering algorithm step %d of %d***" %
                     (cur_s - 1, partnum - 1))

            # Calculate the subsets which are most similar
            # e.g. combined rank ordering of euclidean distances
            # Could combine average site-rates, q matrices, and frequencies
            scheme_name = "step_%d" % (cur_s - 1)
            clustered_scheme = neighbour.get_nearest_neighbour_scheme(
                start_scheme, scheme_name, self.cfg)

            # Now analyse that new scheme
            cur_s += 1
            self.analyse_scheme(clustered_scheme)

            # Stop when we've anlaysed the scheme with all subsets combined
            if len(set(clustered_scheme.subsets)) == 1:  # then it's the scheme with everything together
                break
            else:
                start_scheme = clustered_scheme

        self.cfg.progress.end()

        self.cfg.reporter.write_best_scheme(self.results)


class AllAnalysis(Analysis):

    def do_analysis(self):
        log.info("Performing complete analysis")
        partnum = len(self.cfg.user_subsets)

        scheme_count = submodels.count_all_schemes(partnum)
        subset_count = submodels.count_all_subsets(partnum)
        self.cfg.progress.begin(scheme_count, subset_count)

        # Iterate over submodels, which we can turn into schemes afterwards in the loop
        model_iterator = submodels.submodel_iterator([], 1, partnum)

        scheme_name = 1
        for m in model_iterator:
            s = scheme.model_to_scheme(m, scheme_name, self.cfg)
            scheme_name = scheme_name + 1
            res = self.analyse_scheme(s)

            # Write out the scheme
            self.cfg.reporter.write_scheme_summary(s, res)

        self.cfg.reporter.write_best_scheme(self.results)


class GreedyAnalysis(Analysis):
    def do_analysis(self):
        '''A greedy algorithm for heuristic partitioning searches'''

        log.info("Performing greedy analysis")

        partnum = len(self.cfg.user_subsets)
        scheme_count = submodels.count_greedy_schemes(partnum)
        subset_count = submodels.count_greedy_subsets(partnum)

        self.cfg.progress.begin(scheme_count, subset_count)

        # Start with the most partitioned scheme
        start_description = range(partnum)
        start_scheme = scheme.create_scheme(
            self.cfg, "start_scheme", start_description)

        log.info("Analysing starting scheme (scheme %s)" % start_scheme.name)
        self.analyse_scheme(start_scheme)

        step = 1
        cur_s = 2

        # Now we try out all lumpings of the current scheme, to see if we can
        # find a better one and if we do, we just keep going
        while True:
            log.info("***Greedy algorithm step %d***" % step)

            # Get a list of all possible lumpings of the best_scheme
            lumpings = algorithm.lumpings(start_description)

            # Save the current best score we have in results
            old_best_score = self.results.best_score
            for lumped_description in lumpings:
                lumped_scheme = scheme.create_scheme(self.cfg, cur_s, lumped_description)
                cur_s += 1
                # This is just checking to see if a scheme is any good, if it
                # is, we remember and write it later
                self.analyse_scheme(lumped_scheme)

            # Did out best score change (It ONLY gets better -- see in
            # results.py)
            if self.results.best_score == old_best_score:
                # It didn't, so we're done
                break

            # Let's look further. We use the description from our best scheme
            # (which will be the one that just changed in the last lumpings
            # iteration)
            start_description = self.results.best_result.scheme.description

            # Rename and record the best scheme for this step
            self.results.best_scheme.name = "step_%d" % step
            self.cfg.reporter.write_scheme_summary(
                self.results.best_scheme, self.results.best_result)

            # If it's the scheme with everything equal, quit
            if len(set(start_description)) == 1:
                break

            # Go do the next round...
            step += 1

        log.info("Greedy algorithm finished after %d steps" % step)
        log.info("Highest scoring scheme is scheme %s, with %s score of %.3f" %
                 (self.results.best_scheme.name, self.cfg.model_selection,
                  self.results.best_score))

        self.cfg.reporter.write_best_scheme(self.results)


class RelaxedClusteringAnalysis(Analysis):
    '''
    A relaxed clustering algorithm for heuristic partitioning searches

    1. Rank subsets by their similarity (defined by clustering-weights)
    2. Analyse cluster-percent of the most similar schemes
    3. Take the scheme that improves the AIC/BIC score the most
    4. Quit if no improvements.
    '''

    def do_analysis(self):
        log.info("Performing relaxed clustering analysis")

        stop_at = self.cfg.cluster_percent * 0.01

        model_selection = self.cfg.model_selection
        partnum = len(self.cfg.user_subsets)

        scheme_count = submodels.count_relaxed_clustering_schemes(
            partnum, self.cfg.cluster_percent)
        subset_count = submodels.count_relaxed_clustering_subsets(
            partnum, self.cfg.cluster_percent)

        self.cfg.progress.begin(scheme_count, subset_count)

        # Start with the most partitioned scheme, and record it.
        start_description = range(partnum)
        start_scheme = scheme.create_scheme(
            self.cfg, "start_scheme", start_description)
        log.info("Analysing starting scheme (scheme %s)" % start_scheme.name)
        self.analyse_scheme(start_scheme)
        self.cfg.reporter.write_scheme_summary(
            self.results.best_scheme, self.results.best_result)

        # Start by remembering that we analysed the starting scheme
        subset_counter = 1
        step = 1
        while True:

            log.info("***Relaxed clustering algorithm step %d of %d***" % (step, partnum - 1))
            name_prefix = "step_%d" % (step)

            # Get a list of all possible lumpings of the best_scheme, ordered
            # according to the clustering weights
            lumped_subsets = neighbour.get_ranked_clustered_subsets(
                start_scheme, self.cfg)

            # Reduce the size of the lumped subsets to cluster_percent long
            # Round up to stop zeros
            cutoff = int(math.ceil(len(lumped_subsets)*stop_at))
            lumped_subsets = lumped_subsets[:cutoff]

            # Now analyse the lumped schemes
            lumpings_done = 0
            old_best_score = self.results.best_score

            for subset_grouping in lumped_subsets:
                scheme_name = "%s_%d" % (name_prefix, lumpings_done + 1)
                lumped_scheme = neighbour.make_clustered_scheme(
                    start_scheme, scheme_name, subset_grouping, self.cfg)

                new_result = self.analyse_scheme(lumped_scheme)

                log.debug("Difference in %s: %.1f",
                          self.cfg.model_selection,
                          (new_result.score-old_best_score))

                lumpings_done += 1

            if self.results.best_score != old_best_score:
                log.info("Analysed %.1f percent of the schemes for this step. The best "
                         "scheme changed the %s score by %.1f units.",
                         self.cfg.cluster_percent, self.cfg.model_selection,
                         (self.results.best_score - old_best_score))

                self.results.best_scheme.name = "step_%d" % step
                self.cfg.reporter.write_scheme_summary(
                    self.results.best_scheme, self.results.best_result)

                # Now we find out which is the best lumping we know of for this step
                start_scheme = self.results.best_scheme
            else:
                log.info("Analysed %.1f percent of the schemes for this step and found no schemes "
                         "that improve the score, stopping" , self.cfg.cluster_percent)
                break

            # We're done if it's the scheme with everything together
            if len(set(lumped_scheme.subsets)) == 1:
                break

            step += 1

        log.info("Relaxed clustering algorithm finished after %d steps" % step)
        log.info("Best scoring scheme is scheme %s, with %s score of %.3f"
                 % (self.results.best_scheme.name, model_selection, self.results.best_score))

        self.cfg.reporter.write_best_scheme(self.results)

class KmeansAnalysis(Analysis):
    def do_analysis(self):
        # Copied and pasted from greedy analysis
        partnum = len(self.cfg.user_subsets)
        scheme_count = submodels.count_greedy_schemes(partnum)
        subset_count = submodels.count_greedy_subsets(partnum)

        self.cfg.progress.begin(scheme_count, subset_count)

        # Start with the most partitioned scheme
        start_description = range(partnum)
        start_scheme = scheme.create_scheme(
            self.cfg, "start_scheme", start_description)
<<<<<<< HEAD

        

=======
>>>>>>> 2fefd460

        log.info("Analysing starting scheme (scheme %s)" % start_scheme.name)
        old_score = self.analyse_scheme(start_scheme)

        log.info("Performing subset splitting using kmeans")
        new_scheme_subsets = []
        for a_subset in start_scheme:
<<<<<<< HEAD
            new_subsets = kmeans.kmeans_split_subset(self.cfg, self.alignment, a_subset)

            # # Save the alignment path
            # a_subset.make_alignment(self.cfg, self.alignment)
            # phylip_file = a_subset.alignment_path

            # # Add option to output likelihoods, *raxml version takes more 
            # # modfying of the commands in the analyse function
            # processor = self.cfg.processor
            # # log.info("Processor is: " + str(processor))
            # processor.analyse("GTR", str(phylip_file), 
            #     "./analysis/start_tree/filtered_source.phy_phyml_tree.txt", 
            #     "unlinked", "--print_site_lnl -m GTR")

            # phyml_lk_file = os.path.join(str(phylip_file) + 
            #     "_phyml_lk_GTR.txt")

            # # Open the phyml output and parse for input into the kmeans
            # # function
            # likelihood_dictionary = kmeans.phyml_likelihood_parser(
            #     phyml_lk_file)
            # split_categories = kmeans.kmeans(likelihood_dictionary, 
            #     number_of_ks = 2)[1]
            # list_of_sites = []
            # for k in split_categories:
            #     list_of_sites.append(split_categories[k])

            # # Now make a list of the columns for each subset
            # new_subsets = split_subset(a_subset, list_of_sites)
            new_scheme_subsets += new_subsets

=======
            # Save the alignment path
            #
            # -----------
            # Move this bit into the "phyml.py" I think
            a_subset.make_alignment(self.cfg, self.alignment)
            phylip_file = a_subset.alignment_path

            # Add option to output likelihoods, *raxml version takes more
            # modfying of the commands in the analyse function
            processor = self.cfg.processor
            processor.analyse("GTR", str(phylip_file),
                "./analysis/start_tree/filtered_source.phy_phyml_tree.txt",
                "unlinked", "--print_site_lnl -m GTR")

            # os.path.join does nothing below. You should use it above. There
            # shouldn't be ANY forward slashes in the code (this will NOT work
            # on windows)
            phyml_lk_file = os.path.join(str(phylip_file) +
                "_phyml_lk_GTR.txt")
            likelihood_dictionary = kmeans.phyml_likelihood_parser(
                phyml_lk_file)

            ------
            # This bit belongs in kmeans.py I think
            # Open the phyml output and parse for input into the kmeans
            split_categories = kmeans.kmeans(likelihood_dictionary,
                number_of_ks = 2)[1]
            list_of_sites = []
            for k in split_categories:
                list_of_sites.append(split_categories[k])

            # Now make a list of the columns for each subset
            # OK. THIS bit should be here.
            new_subsets = split_subset(a_subset, list_of_sites)
            new_scheme_subsets += new_subsets

        # So right now this only does it once?
>>>>>>> 2fefd460
        new_scheme = scheme.Scheme(self.cfg, "new_scheme", new_scheme_subsets)
        new_score = self.analyse_scheme(new_scheme)
        log.info("Start scheme result is : " + str(old_score))
        log.info("New scheme result is: " + str(new_score))
        self.cfg.reporter.write_best_scheme(self.results)
        # log.info(new_scheme)
        return new_scheme

    def do_analysis_sketch(self):

        # Get first scheme
        best_scheme = bla
        subset_index = 0
        all_subsets = list(best_scheme.subsets)

        while subset_index < len(all_subsets):
            current_subset = all_subsets[current_subset_index]
            split_subsets = kmeans.split_subset(self, current_subset)

            # Take a copy
            updated_subsets = all_subsets[:]

            # Replace the current one with the split one
            # Google "slice assignments"
            # This list is the key to avoiding recursion. It expands to contain
            # all of the split subsets by replacing them with the split ones
            updated_subsets[subset_index:subset_index+1] = split_subsets

            test_scheme = Scheme(self.cfg, "bla", updated_subsets)
            if test_scheme.score > best_scheme.score:
                best_scheme = test_scheme

                # Change this to the one with split subsets in it. Note that
                # the subset_index now points a NEW subset, one that was split
                all_subsets = updated_subsets
            else:
                # Move to the next subset in the all_subsets list
                subset_index += 1


def choose_method(search):
    if search == 'all':
        method = AllAnalysis
    elif search == 'user':
        method = UserAnalysis
    elif search == 'greedy':
        method = GreedyAnalysis
    elif search == 'hcluster':
        method = StrictClusteringAnalysis
    elif search == 'rcluster':
        method = RelaxedClusteringAnalysis
    elif search == 'paul':
        method = KmeansAnalysis
    else:
        log.error("Search algorithm '%s' is not yet implemented", search)
        raise AnalysisError
    return method<|MERGE_RESOLUTION|>--- conflicted
+++ resolved
@@ -318,12 +318,7 @@
         start_description = range(partnum)
         start_scheme = scheme.create_scheme(
             self.cfg, "start_scheme", start_description)
-<<<<<<< HEAD
-
-        
-
-=======
->>>>>>> 2fefd460
+
 
         log.info("Analysing starting scheme (scheme %s)" % start_scheme.name)
         old_score = self.analyse_scheme(start_scheme)
@@ -331,77 +326,9 @@
         log.info("Performing subset splitting using kmeans")
         new_scheme_subsets = []
         for a_subset in start_scheme:
-<<<<<<< HEAD
             new_subsets = kmeans.kmeans_split_subset(self.cfg, self.alignment, a_subset)
-
-            # # Save the alignment path
-            # a_subset.make_alignment(self.cfg, self.alignment)
-            # phylip_file = a_subset.alignment_path
-
-            # # Add option to output likelihoods, *raxml version takes more 
-            # # modfying of the commands in the analyse function
-            # processor = self.cfg.processor
-            # # log.info("Processor is: " + str(processor))
-            # processor.analyse("GTR", str(phylip_file), 
-            #     "./analysis/start_tree/filtered_source.phy_phyml_tree.txt", 
-            #     "unlinked", "--print_site_lnl -m GTR")
-
-            # phyml_lk_file = os.path.join(str(phylip_file) + 
-            #     "_phyml_lk_GTR.txt")
-
-            # # Open the phyml output and parse for input into the kmeans
-            # # function
-            # likelihood_dictionary = kmeans.phyml_likelihood_parser(
-            #     phyml_lk_file)
-            # split_categories = kmeans.kmeans(likelihood_dictionary, 
-            #     number_of_ks = 2)[1]
-            # list_of_sites = []
-            # for k in split_categories:
-            #     list_of_sites.append(split_categories[k])
-
-            # # Now make a list of the columns for each subset
-            # new_subsets = split_subset(a_subset, list_of_sites)
             new_scheme_subsets += new_subsets
 
-=======
-            # Save the alignment path
-            #
-            # -----------
-            # Move this bit into the "phyml.py" I think
-            a_subset.make_alignment(self.cfg, self.alignment)
-            phylip_file = a_subset.alignment_path
-
-            # Add option to output likelihoods, *raxml version takes more
-            # modfying of the commands in the analyse function
-            processor = self.cfg.processor
-            processor.analyse("GTR", str(phylip_file),
-                "./analysis/start_tree/filtered_source.phy_phyml_tree.txt",
-                "unlinked", "--print_site_lnl -m GTR")
-
-            # os.path.join does nothing below. You should use it above. There
-            # shouldn't be ANY forward slashes in the code (this will NOT work
-            # on windows)
-            phyml_lk_file = os.path.join(str(phylip_file) +
-                "_phyml_lk_GTR.txt")
-            likelihood_dictionary = kmeans.phyml_likelihood_parser(
-                phyml_lk_file)
-
-            ------
-            # This bit belongs in kmeans.py I think
-            # Open the phyml output and parse for input into the kmeans
-            split_categories = kmeans.kmeans(likelihood_dictionary,
-                number_of_ks = 2)[1]
-            list_of_sites = []
-            for k in split_categories:
-                list_of_sites.append(split_categories[k])
-
-            # Now make a list of the columns for each subset
-            # OK. THIS bit should be here.
-            new_subsets = split_subset(a_subset, list_of_sites)
-            new_scheme_subsets += new_subsets
-
-        # So right now this only does it once?
->>>>>>> 2fefd460
         new_scheme = scheme.Scheme(self.cfg, "new_scheme", new_scheme_subsets)
         new_score = self.analyse_scheme(new_scheme)
         log.info("Start scheme result is : " + str(old_score))
