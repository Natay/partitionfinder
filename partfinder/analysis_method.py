#Copyright (C) 2012 Robert Lanfear and Brett Calcott
#
#This program is free software: you can redistribute it and/or modify it
#under the terms of the GNU General Public License as published by the
#Free Software Foundation, either version 3 of the License, or (at your
#option) any later version.
#
#This program is distributed in the hope that it will be useful, but
#WITHOUT ANY WARRANTY; without even the implied warranty of
#MERCHANTABILITY or FITNESS FOR A PARTICULAR PURPOSE.  See the GNU
#General Public License for more details. You should have received a copy
#of the GNU General Public License along with this program.  If not, see
#<http://www.gnu.org/licenses/>. PartitionFinder also includes the PhyML
#program, the RAxML program, the PyParsing library, and the python-cluster library
#all of which are protected by their own licenses and conditions, using
#PartitionFinder implies that you agree with those licences and conditions as well.


import logging
log = logging.getLogger("method")

import os
import scheme
import algorithm
import submodels
import subset
from analysis import Analysis, AnalysisError
import neighbour
import submodels

class UserAnalysis(Analysis):

    def do_analysis(self):
        log.info("Performing User analysis")
        current_schemes = [s for s in self.cfg.user_schemes]
        scheme_count = len(current_schemes)
        subset_count = subset.count_subsets()

        self.cfg.progress.begin(scheme_count, subset_count)
        if scheme_count > 0:
            for s in current_schemes:
                self.analyse_scheme(s)
        else:
            log.error("Search set to 'user', but no user schemes detected in .cfg file. Please check.")
            raise AnalysisError

        self.cfg.progress.end()


class ClusteringAnalysis(Analysis):
    """This analysis uses model parameters to guess at similar partitions, then just joins them together
        this is much less accurate than other methods, but a LOT quicker - it runs in order
        N time (where N is the number of initial datablocks), whereas the greedy algorithm is
        still N squared.
    """

    def do_analysis(self):
        log.info("Performing clustering analysis")

        partnum = len(self.cfg.partitions)
        subset_count = 2 * partnum - 1
        scheme_count = partnum
        self.cfg.progress.begin(scheme_count, subset_count)

        # Start with the most partitioned scheme
        start_description = range(len(self.cfg.partitions))
        start_scheme = scheme.create_scheme(self.cfg, "start_scheme", start_description)
        log.info("Analysing starting scheme (scheme %s)" % start_scheme.name)
        self.analyse_scheme(start_scheme)

        cur_s = 2

        #now we try out all clusterings of the first scheme, to see if we can find a better one
        while True:
            log.info("***Clustering algorithm step %d of %d***" %
                     (cur_s - 1, partnum - 1))

            #calculate the subsets which are most similar
            #e.g. combined rank ordering of euclidean distances
            #could combine average site-rates, q matrices, and frequencies
            scheme_name ="step_%d" %(cur_s-1)
            clustered_scheme = neighbour.get_nearest_neighbour_scheme(
                start_scheme, scheme_name, self.cfg)

            #now analyse that new scheme
            cur_s += 1
            self.analyse_scheme(clustered_scheme)

            #stop when we've anlaysed the scheme with all subsets combined
            if len(set(clustered_scheme.subsets)) == 1:  # then it's the scheme with everything together
                break
            else:
                start_scheme = clustered_scheme

        self.cfg.progress.end()


class AllAnalysis(Analysis):

    def do_analysis(self):
        log.info("Performing complete analysis")
        partnum = len(self.cfg.partitions)

        scheme_count = submodels.count_all_schemes(partnum)
        subset_count = submodels.count_all_subsets(partnum)
        log.info("Analysing all possible schemes for %d starting partitions",
                 partnum)
        log.info("This will result in %s schemes being created",
                 scheme_count)
        self.cfg.progress.begin(scheme_count, subset_count)

        log.info("PartitionFinder will have to analyse %d subsets to complete this analysis", subset_count)
        if subset_count > 10000:
            log.warning("%d is a lot of subsets, this might take a long time to analyse", subset_count)
            log.warning("Perhaps consider using a different search scheme instead (see Manual)")

        # Iterate over submodels, which we can turn into schemes afterwards in the loop
        model_iterator = submodels.submodel_iterator([], 1, partnum)

        scheme_name = 1
        for m in model_iterator:
            s = scheme.model_to_scheme(m, scheme_name, self.cfg)
            scheme_name = scheme_name + 1
            self.analyse_scheme(s)


class GreedyAnalysis(Analysis):
    def do_analysis(self):
        '''A greedy algorithm for heuristic partitioning searches'''
        log.info("Performing greedy analysis")
        model_selection = self.cfg.model_selection
        partnum = len(self.cfg.partitions)

        scheme_count = submodels.count_greedy_schemes(partnum)
        subset_count = submodels.count_greedy_subsets(partnum)
        log.info("This will result in a maximum of %s schemes being created", scheme_count)
        log.info("PartitionFinder will have to analyse a maximum of %d subsets of sites to complete this analysis", subset_count)
        self.cfg.progress.begin(scheme_count, subset_count)

        if subset_count > 10000:
            log.warning("%d is a lot of subsets, this might take a long time to analyse", subset_count)
            log.warning("Perhaps consider using a different search scheme instead (see Manual)")

        #start with the most partitioned scheme
        start_description = range(len(self.cfg.partitions))
        start_scheme = scheme.create_scheme(self.cfg, "start_scheme"    , start_description)
        log.info("Analysing starting scheme (scheme %s)" % start_scheme.name)
        result = self.analyse_scheme(start_scheme)

        def get_score(my_result):
            try:
                return getattr(my_result, model_selection)
            except AttributeError:
                log.error("Unrecognised model_selection variable '%s', please check", model_selection)
                raise AnalysisError

        best_result = result
        best_score = get_score(result)

        step = 1
        cur_s = 2

        #now we try out all lumpings of the current scheme, to see if we can find a better one
        #and if we do, we just keep going
        while True:
            log.info("***Greedy algorithm step %d***" % step)

            #get a list of all possible lumpings of the best_scheme
            lumpings = algorithm.lumpings(start_description)

            #we reset the counters as we go, for better user information
            self.total_scheme_num = len(lumpings)
            self.schemes_analysed = 0

            best_lumping_score = None
            for lumped_description in lumpings:
                lumped_scheme = scheme.create_scheme(
                    self.cfg, cur_s, lumped_description)
                cur_s += 1
                #this is just checking to see if a scheme is any good, if it is, we remember and write it later
                result = self.analyse_scheme(lumped_scheme, suppress_writing=True, suppress_memory=True)
                new_score = get_score(result)

                if best_lumping_score is None or new_score < best_lumping_score:
                    best_lumping_score = new_score
                    best_lumping_result = result
                    best_lumping_desc = lumped_description
                    best_scheme = lumped_scheme

            if best_lumping_score < best_score:
                best_score = best_lumping_score
                start_description = best_lumping_desc
                best_scheme = lumped_scheme
                best_result = best_lumping_result
                #now we write out the result of the best scheme for each step...
                fname = os.path.join(self.cfg.schemes_path, "step_%d" %step + '.txt')
                self.cfg.reporter.write_scheme_summary(best_result, open(fname, 'w'))
                self.results.add_scheme_result(best_result)

                if len(set(best_lumping_desc)) == 1:  # then it's the scheme with everything equal, so quit
                    break
                step += 1

            else:
                break

        log.info("Greedy algorithm finished after %d steps" % step)
        log.info("Highest scoring scheme is scheme %s, with %s score of %.3f"
                 % (best_result.scheme.name, model_selection, best_score))

        self.best_result = best_result

    def report(self):
        txt = "Best scheme according to Greedy algorithm, analysed with %s"
        best = [(txt % self.cfg.model_selection, self.best_result)]
        self.cfg.reporter.write_best_schemes(best)
        self.cfg.reporter.write_all_schemes(self.results, info= "Information on the best scheme from each step of the greedy algorithm is here: ")


class GreediestAnalysis(Analysis):
    def do_analysis(self):
        '''A greediest algorithm for heuristic partitioning searches
        1. Analyse up to greediest-percent of the possible lumpings
        2. If we find greediest-schemes of major improvements (delta score >10)
           then we take the best one*. If we find this many improvements before greediest-percent
           we quit early
        3. If we hit greediest-percent before we find greediest-schemes improvements, we 
           take the best improvement*
        
        *best improvement includes all the imrpovements we find in a given scheme, plus all
        improvements we have found anywhere at all.
        
        4. If we get to greediest percent, and there are zero improvements we can make, then
           we quit.
        
        
        '''
        log.info("Performing greediest analysis")

        percentage_cutoff = float(20)

        model_selection = self.cfg.model_selection
        partnum = len(self.cfg.partitions)

        scheme_count = submodels.count_greedy_schemes(partnum)
        subset_count = submodels.count_greedy_subsets(partnum)
        log.info("This will result in a maximum of %s schemes being created, probably a lot less", scheme_count)
        log.info("PartitionFinder will have to analyse a maximum of %d subsets of sites to complete this analysis, probably a lot less", subset_count)
        self.cfg.progress.begin(scheme_count, subset_count)

        #start with the most partitioned scheme
        start_description = range(len(self.cfg.partitions))
        start_scheme = scheme.create_scheme(self.cfg, "start_scheme"    , start_description)
        log.info("Analysing starting scheme (scheme %s)" % start_scheme.name)
        result = self.analyse_scheme(start_scheme)

        def get_score(my_result):
            try:
                return getattr(my_result, model_selection)
            except AttributeError:
                log.error("Unrecognised model_selection variable '%s', please check", model_selection)
                raise AnalysisError
        
        def add_result(all_results, this_result, this_name):
            this_score = get_score(this_result)
            results_with_this_score = all_improvements.setdefault(this_score, [])
            results_with_this_score.append((this_result, subset_grouping, this_name))
            all_improvements[this_score] = results_with_this_score
            
        def process_best_scheme(all_improvements, lumped_subsets):
            #find the best score we can possibly find
            scores = list(all_improvements.keys())
            scores.sort()
            
            #now we iterate through the scores, and pick the best one that corresponds to any of our subset_groupings 
            for score in scores:
                for r in all_improvements[score]: #it's a list of potentially >1 (result, subset_grouping) key
                    for s in lumped_subsets:
                        if r[1]==s: #we have a subset grouping that matches...
                            best_result = r[0]
                            best_lumping = r[1]
                            best_name = r[2]

                            #now we remove that lumping from the all_improvements dictionary
                            all_lumps = all_improvements[score]
                            all_lumps.remove(r) 
                            if len(all_lumps)==0:
                                del all_improvements[score]
                            else:
                                all_improvements[score] = all_lumps
                            return all_improvements, best_lumping, best_name


            #if we got to here, then there's no best result
            return all_improvements, None, None

        def write_this_scheme(name_prefix, best_result):
            fname = os.path.join(self.cfg.schemes_path, name_prefix + '.txt')
            fobj = open(fname, 'w')
            self.cfg.reporter.write_scheme_summary(best_result, fobj)
            self.results.add_scheme_result(best_result)
            #before we break, let's update the counters as if we'd analysed all those schemes and subsets
            self.cfg.progress.subsets_analysed = self.cfg.progress.subsets_analysed + len(start_scheme.subsets)


        best_score = get_score(result)

        step = 1
        #now we try out all clusterings of the first scheme, to see if we can find a better one
        no_improvements=0
        while True:
            if no_improvements==1:
                break
            log.info("***Greediest algorithm step %d of %d***" %
                     (step, partnum - 1))

            all_improvements = {}
            schemes_this_step = {}
            name_prefix ="step_%d" %(step)
            step += 1
            
            #get a list of all possible lumpings of the best_scheme
            lumped_subsets = neighbour.get_ranked_clustered_subsets(start_scheme, name_prefix, self.cfg)

            #set the scheme counter to run by algorithm step
            self.cfg.progress.schemes_analysed = 0
            self.cfg.progress.scheme_count = len(lumped_subsets)
<<<<<<< HEAD


=======
            
>>>>>>> 0474c0fb
            #now analyse the lumped schemes
            lumpings_done = 0
            major_improvements = 0
            for subset_grouping in lumped_subsets:
  
                scheme_name = "%s_%d" %(name_prefix, (lumpings_done+1))
                lumped_scheme = neighbour.make_clustered_scheme(start_scheme, scheme_name, subset_grouping, self.cfg)
<<<<<<< HEAD

                no_improvement=0
                #this is just checking to see if a scheme is any good, if it is, we remember and write it later
                result = self.analyse_scheme(lumped_scheme, suppress_writing=True, suppress_memory=True)
                new_score = get_score(result)

                diff = new_score-best_score
                log.info("%s difference: %.2f" %(model_selection, diff))

                lumpings_done += 1

                #we keep the scheme, and write it, if it's 10 units better than the current score
                if new_score<(best_score-10):
                    log.info("Found improved scheme with %s score: %.2f" %(model_selection, new_score))
                    improvements[new_score] = result


                    #stopping conditions - we stop if we've found N better subsets...
                    if len(improvements) >= int(self.cfg.greediest_schemes) or \
                       lumpings_done == len(lumped_subsets):
                        best_score = min(improvements.keys())
                        best_result = improvements[best_score]
                        log.info("Found %d improved schemes, reached greediest-schemes "
                                 "cutoff condition." %(len(improvements)))
                        log.info("Accepting scheme with %s score: %.2f" %(model_selection, best_score))
                        fname = os.path.join(self.cfg.schemes_path, name_prefix + '.txt')
                        fobj = open(fname, 'w')
                        self.cfg.reporter.write_scheme_summary(best_result, fobj)
                        self.results.add_scheme_result(best_result)
                        #before we break, let's update the counters as if we'd analysed all those schemes and subsets
                        self.cfg.progress.subsets_analysed = self.cfg.progress.subsets_analysed + len(start_scheme.subsets)
                        break

                elif new_score<best_score:
                    #it's an improvement, but not a big one...
                    log.info("Found minor improvement with %s score: %.2f" %(model_selection, new_score))
                    minor_improvements[new_score] = result

                #...or if we've done at least 20% of the possible subsets and we've found an improvement
                if (float(lumpings_done)/float(len(lumped_subsets)) > self.cfg.greediest_percent*0.01) and ((len(improvements)+len(minor_improvements))>=1):
                    all_improvements = dict(improvements.items() + minor_improvements.items())
                    best_score = min(all_improvements.keys())
                    best_result = all_improvements[best_score]
                    log.info("Analysed %.1f percent of the schemes for this step and found %d schemes "
                             "that improve %s score, reached greediest-percent cutoff "
                             "condition" %(self.cfg.greediest_percent, len(improvements), model_selection))
                    log.info("Accepting scheme with %s score: %.2f" %(model_selection, best_score))
                    fname = os.path.join(self.cfg.schemes_path, name_prefix + '.txt')
                    fobj = open(fname, 'w')
                    self.cfg.reporter.write_scheme_summary(best_result, fobj)
                    fobj.close()

                    self.results.add_scheme_result(best_result)
                    self.cfg.progress.subsets_analysed = self.cfg.progress.subsets_analysed + len(start_scheme.subsets)
=======
                
                result = self.analyse_scheme(lumped_scheme, suppress_writing=True, suppress_memory=True)
                new_score = get_score(result)

                schemes_this_step[scheme_name] = (lumped_scheme, result)
                lumpings_done += 1
        
                if new_score<best_score:
                    #it's an improvement
                    log.info("Found improved score with delta %s: %.2f" %(model_selection, new_score-best_score))
                    add_result(all_improvements, result, scheme_name) #add it to the all_improvements dictionary
                    if new_score<(best_score-10):
                        major_improvements += 1
                    
                #Stopping condition 1 - we found N major improvements...
                if major_improvements >= int(self.cfg.greediest_schemes):                        
                    log.info("Found %d schemes that improve the %s score by >10 units, reached greediest-schemes "
                             "cutoff condition." %(major_improvements, model_selection))

                    #now we find out which is the best lumping we know of for this step
                    all_improvements, best_lumping, best_name = process_best_scheme(all_improvements, lumped_subsets)
                    print "best name: ", best_name
                                        
                    if best_lumping==None:
                        #we SHOULD be able to find one, since we've had major improvements!
                        log.error("Something has gone wrong with the greediest algorithm")
                        raise AnalysisError
                    
                    #now we check if that scheme already exists
                    if best_name in schemes_this_step:
                        print "EGGER"
                        best_lumped_scheme = schemes_this_step[best_name][0]
                        best_result = schemes_this_step[best_name][1]
                        write_this_scheme(name_prefix, best_result)
                    else:
                        log.error("Something has gone wrong with the greediest algorithm")
                        raise AnalysisError
                    
                    log.info("Best scheme has %s difference: %.2f, and %d subsets" %(model_selection, get_score(best_result)-best_score, len(best_result.scheme.subsets)))
                    #now we move on
>>>>>>> 0474c0fb
                    break
                
                #Stopping condition 2 - we got to greediest_percent way through...
                if (float(lumpings_done)/float(len(lumped_subsets)) >= self.cfg.greediest_percent*0.01) and (lumpings_done>self.cfg.greediest_schemes):
                    #if we have any improvements, then we use the best one
                    if (len(all_improvements)>=1):
                        log.info("Analysed %.1f percent of the schemes for this step and found only %d schemes " 
                                 "that improve %s score by >10 units, reached greediest-percent cutoff "
                                 "condition" %(self.cfg.greediest_percent, major_improvements, model_selection))
    
                        #now we find out which is the best lumping we know of for this step
                        all_improvements, best_lumping, best_name = process_best_scheme(all_improvements, lumped_subsets)
                        print "best name: ", best_name

                        if best_lumping==None:
                            #we SHOULD be able to find one, since we've had >1 improvement!
                            log.error("Something has gone wrong with the greediest algorithm")
                            raise AnalysisError
                        if best_name in schemes_this_step:
                            print "EGGER2"
                            best_lumped_scheme = schemes_this_step[best_name][0]
                            best_result = schemes_this_step[best_name][1]
                            write_this_scheme(name_prefix.split('_')[0], best_result)
                        else:
                            log.error("Something has gone wrong with the greediest algorithm")
                            raise AnalysisError
                                                
                        log.info("Best scheme has %s difference: %.2f, and %d subsets" %(model_selection, get_score(best_result)-best_score, len(best_result.scheme.subsets)))
                        #now we move on
                        break
                    else: #we have no improvements
                        no_improvements=1
                        break


<<<<<<< HEAD
                #...otherwise, we just keep looking
                else:
                    no_improvement=1

=======
>>>>>>> 0474c0fb
            #stop when we've anlaysed the scheme with all subsets combined
            if len(set(lumped_scheme.subsets)) == 1:  # then it's the scheme with everything together
                break
            elif no_improvements==1:
                log.info("Analysed %.1f percent of the schemes for this step and found no schemes " 
                         "that improve %s score by any amount, terminating greediest algorithm" 
                         %(self.cfg.greediest_percent, major_improvements, model_selection))
                break
            else:
                start_scheme = best_lumped_scheme
                best_score = get_score(best_result)

        log.info("Greediest algorithm finished after %d steps" % step)
        log.info("Best scoring scheme is scheme %s, with %s score of %.3f"
                 % (best_result.scheme.name, model_selection, best_score))

        self.best_result = best_result

    def report(self):
        txt = "Best scheme according to Greedy algorithm, analysed with %s"
        best = [(txt % self.cfg.model_selection, self.best_result)]
        self.cfg.reporter.write_best_schemes(best)
        self.cfg.reporter.write_all_schemes(self.results, info= "Information on the best scheme from each step of the greedy algorithm is here: ")


def choose_method(search):
    if search == 'all':
        method = AllAnalysis
    elif search == 'user':
        method = UserAnalysis
    elif search == 'greedy':
        method = GreedyAnalysis
    elif search == 'clustering':
        method = ClusteringAnalysis
    elif search == 'greediest':
        method = GreediestAnalysis
    else:
        log.error("Search algorithm '%s' is not yet implemented", search)
        raise AnalysisError
    return method<|MERGE_RESOLUTION|>--- conflicted
+++ resolved
@@ -224,16 +224,16 @@
         2. If we find greediest-schemes of major improvements (delta score >10)
            then we take the best one*. If we find this many improvements before greediest-percent
            we quit early
-        3. If we hit greediest-percent before we find greediest-schemes improvements, we 
+        3. If we hit greediest-percent before we find greediest-schemes improvements, we
            take the best improvement*
-        
+
         *best improvement includes all the imrpovements we find in a given scheme, plus all
         improvements we have found anywhere at all.
-        
+
         4. If we get to greediest percent, and there are zero improvements we can make, then
            we quit.
-        
-        
+
+
         '''
         log.info("Performing greediest analysis")
 
@@ -260,19 +260,19 @@
             except AttributeError:
                 log.error("Unrecognised model_selection variable '%s', please check", model_selection)
                 raise AnalysisError
-        
+
         def add_result(all_results, this_result, this_name):
             this_score = get_score(this_result)
             results_with_this_score = all_improvements.setdefault(this_score, [])
             results_with_this_score.append((this_result, subset_grouping, this_name))
             all_improvements[this_score] = results_with_this_score
-            
+
         def process_best_scheme(all_improvements, lumped_subsets):
             #find the best score we can possibly find
             scores = list(all_improvements.keys())
             scores.sort()
-            
-            #now we iterate through the scores, and pick the best one that corresponds to any of our subset_groupings 
+
+            #now we iterate through the scores, and pick the best one that corresponds to any of our subset_groupings
             for score in scores:
                 for r in all_improvements[score]: #it's a list of potentially >1 (result, subset_grouping) key
                     for s in lumped_subsets:
@@ -283,7 +283,7 @@
 
                             #now we remove that lumping from the all_improvements dictionary
                             all_lumps = all_improvements[score]
-                            all_lumps.remove(r) 
+                            all_lumps.remove(r)
                             if len(all_lumps)==0:
                                 del all_improvements[score]
                             else:
@@ -318,110 +318,49 @@
             schemes_this_step = {}
             name_prefix ="step_%d" %(step)
             step += 1
-            
+
             #get a list of all possible lumpings of the best_scheme
             lumped_subsets = neighbour.get_ranked_clustered_subsets(start_scheme, name_prefix, self.cfg)
 
             #set the scheme counter to run by algorithm step
             self.cfg.progress.schemes_analysed = 0
             self.cfg.progress.scheme_count = len(lumped_subsets)
-<<<<<<< HEAD
-
-
-=======
-            
->>>>>>> 0474c0fb
+
             #now analyse the lumped schemes
             lumpings_done = 0
             major_improvements = 0
             for subset_grouping in lumped_subsets:
-  
+
                 scheme_name = "%s_%d" %(name_prefix, (lumpings_done+1))
                 lumped_scheme = neighbour.make_clustered_scheme(start_scheme, scheme_name, subset_grouping, self.cfg)
-<<<<<<< HEAD
-
-                no_improvement=0
-                #this is just checking to see if a scheme is any good, if it is, we remember and write it later
+
                 result = self.analyse_scheme(lumped_scheme, suppress_writing=True, suppress_memory=True)
                 new_score = get_score(result)
 
-                diff = new_score-best_score
-                log.info("%s difference: %.2f" %(model_selection, diff))
-
-                lumpings_done += 1
-
-                #we keep the scheme, and write it, if it's 10 units better than the current score
-                if new_score<(best_score-10):
-                    log.info("Found improved scheme with %s score: %.2f" %(model_selection, new_score))
-                    improvements[new_score] = result
-
-
-                    #stopping conditions - we stop if we've found N better subsets...
-                    if len(improvements) >= int(self.cfg.greediest_schemes) or \
-                       lumpings_done == len(lumped_subsets):
-                        best_score = min(improvements.keys())
-                        best_result = improvements[best_score]
-                        log.info("Found %d improved schemes, reached greediest-schemes "
-                                 "cutoff condition." %(len(improvements)))
-                        log.info("Accepting scheme with %s score: %.2f" %(model_selection, best_score))
-                        fname = os.path.join(self.cfg.schemes_path, name_prefix + '.txt')
-                        fobj = open(fname, 'w')
-                        self.cfg.reporter.write_scheme_summary(best_result, fobj)
-                        self.results.add_scheme_result(best_result)
-                        #before we break, let's update the counters as if we'd analysed all those schemes and subsets
-                        self.cfg.progress.subsets_analysed = self.cfg.progress.subsets_analysed + len(start_scheme.subsets)
-                        break
-
-                elif new_score<best_score:
-                    #it's an improvement, but not a big one...
-                    log.info("Found minor improvement with %s score: %.2f" %(model_selection, new_score))
-                    minor_improvements[new_score] = result
-
-                #...or if we've done at least 20% of the possible subsets and we've found an improvement
-                if (float(lumpings_done)/float(len(lumped_subsets)) > self.cfg.greediest_percent*0.01) and ((len(improvements)+len(minor_improvements))>=1):
-                    all_improvements = dict(improvements.items() + minor_improvements.items())
-                    best_score = min(all_improvements.keys())
-                    best_result = all_improvements[best_score]
-                    log.info("Analysed %.1f percent of the schemes for this step and found %d schemes "
-                             "that improve %s score, reached greediest-percent cutoff "
-                             "condition" %(self.cfg.greediest_percent, len(improvements), model_selection))
-                    log.info("Accepting scheme with %s score: %.2f" %(model_selection, best_score))
-                    fname = os.path.join(self.cfg.schemes_path, name_prefix + '.txt')
-                    fobj = open(fname, 'w')
-                    self.cfg.reporter.write_scheme_summary(best_result, fobj)
-                    fobj.close()
-
-                    self.results.add_scheme_result(best_result)
-                    self.cfg.progress.subsets_analysed = self.cfg.progress.subsets_analysed + len(start_scheme.subsets)
-=======
-                
-                result = self.analyse_scheme(lumped_scheme, suppress_writing=True, suppress_memory=True)
-                new_score = get_score(result)
-
                 schemes_this_step[scheme_name] = (lumped_scheme, result)
                 lumpings_done += 1
-        
+
                 if new_score<best_score:
                     #it's an improvement
                     log.info("Found improved score with delta %s: %.2f" %(model_selection, new_score-best_score))
                     add_result(all_improvements, result, scheme_name) #add it to the all_improvements dictionary
                     if new_score<(best_score-10):
                         major_improvements += 1
-                    
+
                 #Stopping condition 1 - we found N major improvements...
-                if major_improvements >= int(self.cfg.greediest_schemes):                        
+                if major_improvements >= int(self.cfg.greediest_schemes):
                     log.info("Found %d schemes that improve the %s score by >10 units, reached greediest-schemes "
                              "cutoff condition." %(major_improvements, model_selection))
 
                     #now we find out which is the best lumping we know of for this step
                     all_improvements, best_lumping, best_name = process_best_scheme(all_improvements, lumped_subsets)
                     print "best name: ", best_name
-                                        
+
                     if best_lumping==None:
                         #we SHOULD be able to find one, since we've had major improvements!
                         log.error("Something has gone wrong with the greediest algorithm")
                         raise AnalysisError
-                    
+
                     #now we check if that scheme already exists
                     if best_name in schemes_this_step:
                         print "EGGER"
@@ -431,20 +370,19 @@
                     else:
                         log.error("Something has gone wrong with the greediest algorithm")
                         raise AnalysisError
-                    
+
                     log.info("Best scheme has %s difference: %.2f, and %d subsets" %(model_selection, get_score(best_result)-best_score, len(best_result.scheme.subsets)))
                     #now we move on
->>>>>>> 0474c0fb
                     break
-                
+
                 #Stopping condition 2 - we got to greediest_percent way through...
                 if (float(lumpings_done)/float(len(lumped_subsets)) >= self.cfg.greediest_percent*0.01) and (lumpings_done>self.cfg.greediest_schemes):
                     #if we have any improvements, then we use the best one
                     if (len(all_improvements)>=1):
-                        log.info("Analysed %.1f percent of the schemes for this step and found only %d schemes " 
+                        log.info("Analysed %.1f percent of the schemes for this step and found only %d schemes "
                                  "that improve %s score by >10 units, reached greediest-percent cutoff "
                                  "condition" %(self.cfg.greediest_percent, major_improvements, model_selection))
-    
+
                         #now we find out which is the best lumping we know of for this step
                         all_improvements, best_lumping, best_name = process_best_scheme(all_improvements, lumped_subsets)
                         print "best name: ", best_name
@@ -461,7 +399,7 @@
                         else:
                             log.error("Something has gone wrong with the greediest algorithm")
                             raise AnalysisError
-                                                
+
                         log.info("Best scheme has %s difference: %.2f, and %d subsets" %(model_selection, get_score(best_result)-best_score, len(best_result.scheme.subsets)))
                         #now we move on
                         break
@@ -470,19 +408,12 @@
                         break
 
 
-<<<<<<< HEAD
-                #...otherwise, we just keep looking
-                else:
-                    no_improvement=1
-
-=======
->>>>>>> 0474c0fb
             #stop when we've anlaysed the scheme with all subsets combined
             if len(set(lumped_scheme.subsets)) == 1:  # then it's the scheme with everything together
                 break
             elif no_improvements==1:
-                log.info("Analysed %.1f percent of the schemes for this step and found no schemes " 
-                         "that improve %s score by any amount, terminating greediest algorithm" 
+                log.info("Analysed %.1f percent of the schemes for this step and found no schemes "
+                         "that improve %s score by any amount, terminating greediest algorithm"
                          %(self.cfg.greediest_percent, major_improvements, model_selection))
                 break
             else:
@@ -500,6 +431,7 @@
         best = [(txt % self.cfg.model_selection, self.best_result)]
         self.cfg.reporter.write_best_schemes(best)
         self.cfg.reporter.write_all_schemes(self.results, info= "Information on the best scheme from each step of the greedy algorithm is here: ")
+
 
 
 def choose_method(search):
