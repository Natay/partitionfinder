--- conflicted
+++ resolved
@@ -337,6 +337,8 @@
                 self.cfg.model_selection, 
                 np.abs(self.results.best_score - old_best_score))
             start_scheme = best_scheme
+            self.cfg.reporter.write_best_scheme(self.results)
+
 
             # 5. reset_c_matrix
                 # drop out the 2 rows and 2 cols that correspond to the pre-merge pairs of subsets
@@ -354,122 +356,6 @@
                     self.results.best_score))
 
         self.cfg.reporter.write_best_scheme(self.results)
-
-
-class RelaxedClusteringAnalysis_old(Analysis):
-    def do_analysis(self):
-        log.info("Performing relaxed clustering analysis")
-
-        stop_at = self.cfg.cluster_percent * 0.01
-
-        model_selection = self.cfg.model_selection
-        partnum = len(self.cfg.user_subsets)
-
-        scheme_count = submodels.count_relaxed_clustering_schemes(
-            partnum, self.cfg.cluster_percent, self.cfg.cluster_max)
-        subset_count = submodels.count_relaxed_clustering_subsets(
-            partnum, self.cfg.cluster_percent, self.cfg.cluster_max)
-
-        self.cfg.progress.begin(scheme_count, subset_count)
-
-        # Start with the most partitioned scheme, and record it.
-        log.info("Analysing starting scheme")
-        start_description = range(partnum)
-        start_scheme = scheme.create_scheme(
-            self.cfg, "start_scheme", start_description)
-        self.analyse_scheme(start_scheme)
-        self.cfg.reporter.write_scheme_summary(
-            self.results.best_scheme, self.results.best_result)
-
-        # Start by remembering that we analysed the starting scheme
-        subset_counter = 1
-        step = 1
-        while True:
-
-            log.info("***Relaxed clustering algorithm step %d of up to %d***" % (
-            step, partnum - 1))
-            name_prefix = "step_%d" % (step)
-
-            # Analyse the smallest out of cluster_percent and cluster_max
-            max_schemes = a_choose_b(len(start_scheme.subsets), 2)
-            cutoff = int(math.ceil(max_schemes * stop_at))
-            if self.cfg.cluster_max != None and cutoff>self.cfg.cluster_max:
-                cutoff = self.cfg.cluster_max
-
-            # Get a list of CUTOFF closest pairs of subsets
-            log.info("Finding similar pairs of subsets")
-            closest_pairs = neighbour.get_N_closest_subsets(
-                start_scheme, self.cfg, cutoff, distance_matrix)
-
-            log.info("Building new subsets")
-            new_subs = []
-<<<<<<< HEAD
-            new_schemes = []
-            for subset_grouping in lumped_subsets:
-                new_sub = subset_ops.merge_subsets(subset_grouping)
-                if not new_sub.is_done:
-=======
-            for pair in closest_pairs:
-                new_sub = subset_ops.merge_subsets(pair)
-                if new_sub.is_done == False:
->>>>>>> a172fb34
-                    new_subs.append(new_sub)
-
-            log.info("Analysing %d subsets" % len(new_subs))
-            self.analyse_list_of_subsets(new_subs)
-
-            # Now pick the best subset
-            best = inf
-            for old, new in zip(closest_pairs, new_subs):
-                diff = subset_ops.get_info_diff(old, new, self.cfg)
-                if diff<best:
-                    delete_sub = old
-                    insert_sub = new
-
-
-            # Now analyse the lumped schemes
-            log.info("Analysing %d schemes" % len(lumped_subsets))
-            old_best_score = self.results.best_score
-            for lumped_scheme in new_schemes:
-                new_result = self.analyse_scheme(lumped_scheme)
-                log.debug("Difference in %s: %.1f",
-                          self.cfg.model_selection,
-                          (new_result.score - old_best_score))
-
-
-            if self.results.best_score != old_best_score:
-                log.info(
-                    "The best "
-                    "scheme changed the %s score by %.1f units.",
-                    self.cfg.model_selection,
-                    (self.results.best_score - old_best_score))
-
-                self.results.best_scheme.name = "step_%d" % step
-                self.cfg.reporter.write_scheme_summary(
-                    self.results.best_scheme, self.results.best_result)
-
-                # Now we find out which is the best lumping we know of for this step
-                start_scheme = self.results.best_scheme
-            else:
-                log.info(
-                    "Analysed %d schemes and found no schemes "
-                    "that improve the score, stopping",
-                    len(new_schemes))
-                break
-
-            # We're done if it's the scheme with everything together
-            if len(set(lumped_scheme.subsets)) == 1:
-                break
-
-            step += 1
-
-        log.info("Relaxed clustering algorithm finished after %d steps" % step)
-        log.info("Best scoring scheme is scheme %s, with %s score of %.3f"
-                 % (self.results.best_scheme.name, model_selection,
-                    self.results.best_score))
-
-        self.cfg.reporter.write_best_scheme(self.results)
-
 
 class KmeansAnalysis(Analysis):
     def do_analysis(self):
