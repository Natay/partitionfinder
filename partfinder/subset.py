# Copyright (C) 2012-2013 Robert Lanfear and Brett Calcott
#
# This program is free software: you can redistribute it and/or modify it under
# the terms of the GNU General Public License as published by the Free Software
# Foundation, either version 3 of the License, or (at your option) any later
# version.
#
# This program is distributed in the hope that it will be useful, but WITHOUT
# ANY WARRANTY; without even the implied warranty of MERCHANTABILITY or FITNESS
# FOR A PARTICULAR PURPOSE.  See the GNU General Public License for more
# details. You should have received a copy of the GNU General Public License
# along with this program.  If not, see <http://www.gnu.org/licenses/>.
# PartitionFinder also includes the PhyML program, the RAxML program, and the
# PyParsing library, all of which are protected by their own licenses and
# conditions, using PartitionFinder implies that you agree with those licences
# and conditions as well.

import logtools
log = logtools.get_logger(__file__)

import os
import weakref
import numpy

from math import log as logarithm
from alignment import Alignment, SubsetAlignment
from util import PartitionFinderError, remove_runID_files
import subset_ops
import database

FRESH, PREPARED, DONE = range(3)


class SubsetError(PartitionFinderError):
    pass


def count_subsets():
    return len(Subset._cache)


def clear_subsets():
    Subset._cache.clear()


class Subset(object):
    """Contains a set of columns in the Alignment
    """
    _cache = weakref.WeakValueDictionary()

    def __new__(cls, cfg, column_set):
        """Returns the identical subset if the columns are identical.

        This is basically a pythonized factory. See here:
        http://codesnipers.com/?q=python-flyweights
        """
        column_set = list(column_set)
        column_set.sort()
        column_set = frozenset(column_set)
        obj = Subset._cache.get(column_set, None)
        if not obj:
            obj = object.__new__(cls)
            Subset._cache[column_set] = obj
            obj.init(cfg, column_set)

        return obj

    def init(self, cfg, column_set):
        self.cfg = cfg
        self.column_set = column_set
        self.columns = list(column_set)
        self.columns.sort()
        self.status = FRESH

        # We put all results into this array, which is sized to the number of
        # models that we are analysing
        self.result_array = numpy.zeros(
            cfg.model_count, database.results_dtype)

        # This points to the current empty array entry that we will fill up
        # next. When we're done it will equal the size of the array (and
        # accessing will cause an error)
        self.result_current = 0

        # This will get set to the best entry, once we've done all the analysis
        self.result_best = None

        self.models_not_done = set(cfg.models)

        self.fabricated = False
        self.analysis_error = None
        self.centroid = None
        # Site likelihoods calculated using GTR+G from the
        # processor.gen_per_site_stats()
        self.site_lnls_GTRG = []

        self.alignment_path = None
        log.debug("Created %s" % self)

    def add_description(self, name, description):
        """User created subsets can get some extra info"""
        self.full_name = name
        self.description = description

    def __repr__(self):
        return "Subset(%s..)" % self.name[:5]

    @property
    def name(self):
        # Cache this
        if hasattr(self, '_name'):
            nm = self._name
        else:
            nm = subset_ops.subset_unique_name(self)
            self._name = nm
        return nm

    def load_results(self, cfg):
        matching = cfg.database.get_results_for_subset(self)
        # We might get models that we don't want, so we need to filter them
        for i, mod in enumerate(matching['model_id']):
            if mod in self.models_not_done:
                self.result_array[self.result_current] = matching[i]
                self.result_current += 1
                self.models_not_done.remove(mod)

    SMALL_WARNING = """
    The subset containing the following data_blocks: %s, has a very small
    number of sites (%d) compared to the number of parameters in the model
    being estimated (the %s model which has %d parameters). This may give
    misleading AICc results, so please check carefully if you are using the
    AICc for your analyses. The model selection results for this subset are
    in the following file: /analysis/subsets/%s.txt
    """

    def add_result(self, cfg, model, result):
        """
        We get the result class from raxml or phyml. We need to transform this
        into a numpy record, and then store it locally, and in the database
        """
        K = float(cfg.processor.models.get_num_params(model))
        n = float(len(self.column_set))
        lnL = float(result.lnl)
        aic = (-2.0 * lnL) + (2.0 * K)
        bic = (-2.0 * lnL) + (K * logarithm(n))
        aicc = (-2.0 * lnL) + ((2.0 * K) * (n / (n - K - 1.0)))
        # This is the rate per site of the model - used in some clustering
        # analyses
        site_rate = float(result.tree_size)

        # Here we put in a catch for small subsets, where n < K+2.
        # If this happens, the AICc actually starts rewarding very small
        # datasets, which is wrong a simple but crude catch for this is just to
        # never allow n to go below k+2
        if n < (K + 2):
            log.debug(self.SMALL_WARNING % (self, n, model, K, self.name))
            n = K + 2

        # TODO Split this out!
        # TODO: Check?
        # if model in self.results:
        #     log.error("Can't add model result %s, it already exists in %s",
        #               model, self)

        # Put this into the current result_array item
        cur = self.result_current
        row = self.result_array[cur]
        row['subset_id'] = self.name
        row['model_id'] = model
        row['lnl'] = result.lnl
        row['seconds'] = result.seconds
        row['params'] = K
        row['alpha'] = result.alpha
        row['aic'] = aic
        row['aicc'] = aicc
        row['bic'] = bic
        row['site_rate'] = site_rate

        # We need to get the keys from the dictionary and convert them to
        # indexes into our fixed sized arrays
        row_freqs = row['freqs']
        getter = database.Freqs.get
        for k, v in result.freqs.items():
            i = getter(k)
            if i is None:
                log.error("Unrecognised Frequency type %s", k)
                raise SubsetError
            row_freqs[i] = v

        row_rates = row['rates']
        getter = database.Rates.get
        for k, v in result.rates.items():
            i = getter(k)
            if i is None:
                log.error("Unrecognised Rate type %s", k)
                raise SubsetError
            row_rates[i] = v

        # Now save this to the database
        cfg.database.save_result(self, self.result_current)
        self.result_current += 1

        log.debug("Adding model to subset. Model: %s, params %d, site_rate %f"
                  % (model, K, site_rate))

    def model_selection(self, cfg):
        # We want the index of the smallest value
        method = cfg.model_selection
        self.result_best = numpy.argmin(self.result_array[method])
        best = self.result_array[self.result_best]

        # TODO: this is crappy. Anyone who wants this stuff should just access
        # the entire "best" item
        self.best_info_score = best[method]
        self.best_lnl = best['lnl']
        self.best_model = best['model_id']
        self.best_site_rate = best['site_rate']
        self.best_params = best['params']
        self.best_alpha = best['alpha']
        self.best_freqs = best['freqs']
        self.best_rates = best['rates']

        log.debug("Model Selection. best model: %s, params: %d, site_rate: %f"
                  % (self.best_model, self.best_params, self.best_site_rate))

    def get_param_values(self):
        param_values = {
            "rate": self.best_site_rate,
            "model": self.best_model,
            "alpha": self.best_alpha,
            "freqs": self.best_freqs,
            "rates": self.best_rates,
        }
        return param_values

    def finalise(self, cfg):
        if self.models_not_done:
            return False

        # We might already have done everything
        if self.status == DONE:
            return True

        self.model_selection(cfg)

        # Do all the final cleanup
        if cfg.save_phylofiles:
            # Write out a summary of the subsets
            cfg.reporter.write_subset_summary(self)
        else:
            # Otherwise, clean up files generated by the programs as well
            if self.alignment_path:
                remove_runID_files(self.alignment_path)

        self.models_to_process = []
        self.status = DONE
        cfg.progress.subset_done(self)
        return True

    def prepare(self, cfg, alignment):
        """Get everything ready for running the analysis
        """
        cfg.progress.subset_begin(self)

        # Load the cached results
        self.load_results(cfg)
        if self.finalise(cfg):
            return

        # Make an Alignment from the source, using this subset
        self.make_alignment(cfg, alignment)
        self.models_to_process = list(self.models_not_done)
        # Now order them by difficulty
        self.models_to_process.sort(
            key=cfg.processor.models.get_model_difficulty,
            reverse=True)

        self.status = PREPARED

    def parse_results(self, cfg):
        """Read in the results and parse them"""
        for m in list(self.models_not_done):
            self.parse_model_result(cfg, m)

    def parse_model_result(self, cfg, model):
        pth, tree_path = cfg.processor.make_output_path(
            self.alignment_path, model)

        if not os.path.exists(pth):
            # If it ain't there, we can't do it
            return

        output = open(pth, 'rb').read()
        try:
            result = cfg.processor.parse(output, cfg.datatype)
            self.add_result(cfg, model, result)
            # Remove the current model from remaining ones
            self.models_not_done.remove(model)

            # Just used for below
            if not cfg.save_phylofiles:
                # We remove all files that have the specified RUN ID
                cfg.processor.remove_files(self.alignment_path, model)

        except cfg.processor.PhylogenyProgramError:
            # If we're loading old files, this is fine
            if self.status == FRESH:
                log.warning("Failed loading parse output from %s."
                            "Output maybe corrupted. I'll run it again.",
                            pth)
                cfg.processor.remove_files(self.alignment_path, model)
            else:
                # But if we're prepared, then we've just run this. And we're
                # screwed. Reraise the message
                log.error(
                    "Failed to run models %s; not sure why",
                    ", ".join(list(self.models_not_done)))
                raise

    def add_per_site_statistics(self, per_site_stats):
        self.site_lnls = per_site_stats[0]
        self.site_rates = per_site_stats[2]
        self.lnls_rates = per_site_stats[3]
        self.lnls_rate_cats = per_site_stats[1]

    def fabricate_result(self, cfg, model):
        '''If the subset fails to be analyzed, we throw some "fabricated"
        results'''
        processor = cfg.processor
        self.fabricated = True

        lnl = sum(self.site_lnls_GTRG)
        result = processor.fabricate(lnl)

        self.add_result(cfg, model, result)
        self.best_params = cfg.processor.models.get_num_params(model)
        self.best_lnl = result.lnl
        self.models_not_done.remove(model)

    def add_centroid(self, centroid):
        self.centroid = centroid

    FORCE_RESTART_MESSAGE = """
    It looks like you have changed one or more of the data_blocks in the
    configuration file, so the new subset alignments don't match the ones
    stored for this analysis.  You'll need to run the program with
    --force-restart
    """

    def make_alignment(self, cfg, alignment):
        # Make an Alignment from the source, using this subset
        sub_alignment = SubsetAlignment(alignment, self)
        sub_path = os.path.join(cfg.phylofiles_path, self.name + '.phy')
        # Add it into the sub, so we keep it around
        self.alignment_path = sub_path

        # Maybe it is there already?
        if os.path.exists(sub_path):
            log.debug("Found existing alignment file %s" % sub_path)
            old_align = Alignment()
            old_align.read(sub_path)

            # It had better be the same!
            if not old_align.same_as(sub_alignment):
                log.error(self.FORCE_RESTART_MESSAGE)
                raise SubsetError
        else:
            # We need to write it
<<<<<<< HEAD
            sub_alignment.write(sub_path)
=======
            sub_alignment.write(sub_path)

    def get_subset_cache_path(self, cfg):
        return os.path.join(cfg.subsets_path, self.name + '.bin')

    def load_results(self, cfg):
        # We might have already saved a bunch of results, try there first
        if not self.results:
            self.read_cache(cfg)

    def save_results(self, cfg):
        self.write_cache(cfg)

    # These are the fields that get stored for quick loading
    _cache_fields = "alignment_path results".split()

    def write_cache(self, cfg):
        """Write out the results we've collected to a binary file"""
        log.debug("Writing binary cached results for %s" % self)
        store = dict([(x, getattr(self, x)) for x in Subset._cache_fields])
        cfg.subset_database[self.name] = store

    def read_cache(self, cfg):
        if self.name not in cfg.subset_database:
            return False

        log.debug("Reading binary cached results for %s" % self)
        d = cfg.subset_database[self.name]
        self.__dict__.update(d)

    @property
    def is_done(self):
        return self.status == DONE

    @property
    def is_prepared(self):
        return self.status == PREPARED
>>>>>>> c7402897
<|MERGE_RESOLUTION|>--- conflicted
+++ resolved
@@ -366,38 +366,7 @@
                 raise SubsetError
         else:
             # We need to write it
-<<<<<<< HEAD
             sub_alignment.write(sub_path)
-=======
-            sub_alignment.write(sub_path)
-
-    def get_subset_cache_path(self, cfg):
-        return os.path.join(cfg.subsets_path, self.name + '.bin')
-
-    def load_results(self, cfg):
-        # We might have already saved a bunch of results, try there first
-        if not self.results:
-            self.read_cache(cfg)
-
-    def save_results(self, cfg):
-        self.write_cache(cfg)
-
-    # These are the fields that get stored for quick loading
-    _cache_fields = "alignment_path results".split()
-
-    def write_cache(self, cfg):
-        """Write out the results we've collected to a binary file"""
-        log.debug("Writing binary cached results for %s" % self)
-        store = dict([(x, getattr(self, x)) for x in Subset._cache_fields])
-        cfg.subset_database[self.name] = store
-
-    def read_cache(self, cfg):
-        if self.name not in cfg.subset_database:
-            return False
-
-        log.debug("Reading binary cached results for %s" % self)
-        d = cfg.subset_database[self.name]
-        self.__dict__.update(d)
 
     @property
     def is_done(self):
@@ -405,5 +374,4 @@
 
     @property
     def is_prepared(self):
-        return self.status == PREPARED
->>>>>>> c7402897
+        return self.status == PREPARED